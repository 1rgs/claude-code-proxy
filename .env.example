# Required API Keys
ANTHROPIC_API_KEY="your-anthropic-api-key" # Needed if proxying *to* Anthropic
OPENAI_API_KEY="sk-..."
GEMINI_API_KEY="your-google-ai-studio-key"

# Optional: Provider Preference and Model Mapping
# Controls which provider (google, openai, or anthropic) is preferred for mapping haiku/sonnet.
# Defaults to openai if not set.
# Set to "anthropic" for "just an Anthropic proxy" mode (no remapping)
PREFERRED_PROVIDER="openai"
OPENAI_BASE_URL="https://api.openai.com/v1"

# Optional: Specify the exact models to map haiku/sonnet to.
# If PREFERRED_PROVIDER=google, these MUST be valid Gemini model names known to the server.
# Defaults to gemini-2.5-pro-preview-03-25 and gemini-2.0-flash if PREFERRED_PROVIDER=google.
# Defaults to gpt-4.1 and gpt-4.1-mini if PREFERRED_PROVIDER=openai.
# These are IGNORED when PREFERRED_PROVIDER=anthropic (models are not remapped).
# BIG_MODEL="gpt-4.1"
# SMALL_MODEL="gpt-4.1-mini"

# Example Google mapping:
# PREFERRED_PROVIDER="google"
# BIG_MODEL="gemini-2.5-pro-preview-03-25"
<<<<<<< HEAD
# SMALL_MODEL="gemini-2.0-flash"

# Example "just an Anthropic proxy" mode:
# PREFERRED_PROVIDER="anthropic"
# (BIG_MODEL and SMALL_MODEL are ignored in this mode)
=======
# SMALL_MODEL="gemini-2.0-flash"
>>>>>>> 25e98dae
<|MERGE_RESOLUTION|>--- conflicted
+++ resolved
@@ -21,12 +21,8 @@
 # Example Google mapping:
 # PREFERRED_PROVIDER="google"
 # BIG_MODEL="gemini-2.5-pro-preview-03-25"
-<<<<<<< HEAD
 # SMALL_MODEL="gemini-2.0-flash"
 
 # Example "just an Anthropic proxy" mode:
 # PREFERRED_PROVIDER="anthropic"
-# (BIG_MODEL and SMALL_MODEL are ignored in this mode)
-=======
-# SMALL_MODEL="gemini-2.0-flash"
->>>>>>> 25e98dae
+# (BIG_MODEL and SMALL_MODEL are ignored in this mode)