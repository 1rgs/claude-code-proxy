# Anthropic API Proxy for Gemini & OpenAI Models 🔄

**Use Anthropic clients (like Claude Code) with Gemini, OpenAI, or direct Anthropic backends.** 🤝

A proxy server that lets you use Anthropic clients with Gemini, OpenAI, or Anthropic models themselves (a transparent proxy of sorts), all via LiteLLM. 🌉


![Anthropic API Proxy](pic.png)

## Quick Start ⚡

### Prerequisites

- OpenAI API key 🔑
- Google AI Studio (Gemini) API key (if using Google provider) 🔑
- Google Cloud Project with Vertex AI API enabled (if using Application Default Credentials for Gemini) ☁️
- [uv](https://github.com/astral-sh/uv) installed.

### Setup 🛠️

#### From source

1. **Clone this repository**:
   ```bash
   git clone https://github.com/1rgs/claude-code-proxy.git
   cd claude-code-proxy
   ```

2. **Install uv** (if you haven't already):
   ```bash
   curl -LsSf https://astral.sh/uv/install.sh | sh
   ```
   *(`uv` will handle dependencies based on `pyproject.toml` when you run the server)*

3. **Configure Environment Variables**:
   Copy the example environment file:
   ```bash
   cp .env.example .env
   ```
   Edit `.env` and fill in your API keys and model configurations:

   *   `ANTHROPIC_API_KEY`: (Optional) Needed only if proxying *to* Anthropic models.
   *   `OPENAI_API_KEY`: Your OpenAI API key (Required if using the default OpenAI preference or as fallback).
   *   `GEMINI_API_KEY`: Your Google AI Studio (Gemini) API key (Required if `PREFERRED_PROVIDER=google` and `USE_VERTEX_AUTH=true`).
   *   `USE_VERTEX_AUTH` (Optional): Set to `true` to use Application Default Credentials (ADC) will be used (no static API key required). Note: when USE_VERTEX_AUTH=true, you must configure `VERTEX_PROJECT` and `VERTEX_LOCATION`.
   *   `VERTEX_PROJECT` (Optional): Your Google Cloud Project ID (Required if `PREFERRED_PROVIDER=google` and `USE_VERTEX_AUTH=true`).
   *   `VERTEX_LOCATION` (Optional): The Google Cloud region for Vertex AI (e.g., `us-central1`) (Required if `PREFERRED_PROVIDER=google` and `USE_VERTEX_AUTH=true`).
   *   `PREFERRED_PROVIDER` (Optional): Set to `openai` (default), `google`, or `anthropic`. This determines the primary backend for mapping `haiku`/`sonnet`.
   *   `BIG_MODEL` (Optional): The model to map `sonnet` requests to. Defaults to `gpt-4.1` (if `PREFERRED_PROVIDER=openai`) or `gemini-2.5-pro-preview-03-25`. Ignored when `PREFERRED_PROVIDER=anthropic`.
   *   `SMALL_MODEL` (Optional): The model to map `haiku` requests to. Defaults to `gpt-4.1-mini` (if `PREFERRED_PROVIDER=openai`) or `gemini-2.0-flash`. Ignored when `PREFERRED_PROVIDER=anthropic`.

   **Mapping Logic:**
   - If `PREFERRED_PROVIDER=openai` (default), `haiku`/`sonnet` map to `SMALL_MODEL`/`BIG_MODEL` prefixed with `openai/`.
   - If `PREFERRED_PROVIDER=google`, `haiku`/`sonnet` map to `SMALL_MODEL`/`BIG_MODEL` prefixed with `gemini/` *if* those models are in the server's known `GEMINI_MODELS` list (otherwise falls back to OpenAI mapping).
   - If `PREFERRED_PROVIDER=anthropic`, `haiku`/`sonnet` requests are passed directly to Anthropic with the `anthropic/` prefix without remapping to different models.

4. **Run the server**:
   ```bash
   uv run uvicorn server:app --host 0.0.0.0 --port 8082 --reload
   ```
   *(`--reload` is optional, for development)*

#### Docker

If using docker, download the example environment file to `.env` and edit it as described above.
```bash
curl -O .env https://raw.githubusercontent.com/1rgs/claude-code-proxy/refs/heads/main/.env.example
```

Then, you can either start the container with [docker compose](https://docs.docker.com/compose/) (preferred):

```yml
services:
  proxy:
    image: ghcr.io/1rgs/claude-code-proxy:latest
    restart: unless-stopped
    env_file: .env
    ports:
      - 8082:8082
```

Or with a command:

```bash
docker run -d --env-file .env -p 8082:8082 ghcr.io/1rgs/claude-code-proxy:latest
```

### Using with Claude Code 🎮

1. **Install Claude Code** (if you haven't already):
   ```bash
   npm install -g @anthropic-ai/claude-code
   ```

2. **Connect to your proxy**:
   ```bash
   ANTHROPIC_BASE_URL=http://localhost:8082 claude
   ```

3. **That's it!** Your Claude Code client will now use the configured backend models (defaulting to Gemini) through the proxy. 🎯

## Model Mapping 🗺️

The proxy automatically maps Claude models to either OpenAI or Gemini models based on the configured model:

| Claude Model | Default Mapping | When BIG_MODEL/SMALL_MODEL is a Gemini model |
|--------------|--------------|---------------------------|
| haiku | openai/gpt-4o-mini | gemini/[model-name] |
| sonnet | openai/gpt-4o | gemini/[model-name] |

### Supported Models

#### OpenAI Models
The following OpenAI models are supported with automatic `openai/` prefix handling:
- o3-mini
- o1
- o1-mini
- o1-pro
- gpt-4.5-preview
- gpt-4o
- gpt-4o-audio-preview
- chatgpt-4o-latest
- gpt-4o-mini
- gpt-4o-mini-audio-preview
- gpt-4.1
- gpt-4.1-mini

#### Gemini Models
The following Gemini models are supported with automatic `gemini/` prefix handling:
- gemini-2.5-pro
- gemini-2.5-flash

### Model Prefix Handling
The proxy automatically adds the appropriate prefix to model names:
- OpenAI models get the `openai/` prefix
- Gemini models get the `gemini/` prefix
- The BIG_MODEL and SMALL_MODEL will get the appropriate prefix based on whether they're in the OpenAI or Gemini model lists

For example:
- `gpt-4o` becomes `openai/gpt-4o`
- `gemini-2.5-pro-preview-03-25` becomes `gemini/gemini-2.5-pro-preview-03-25`
- When BIG_MODEL is set to a Gemini model, Claude Sonnet will map to `gemini/[model-name]`

### Customizing Model Mapping

Control the mapping using environment variables in your `.env` file or directly:

**Example 1: Default (Use OpenAI)**
No changes needed in `.env` beyond API keys, or ensure:
```dotenv
OPENAI_API_KEY="your-openai-key"
GEMINI_API_KEY="your-google-key" # Needed if PREFERRED_PROVIDER=google
# PREFERRED_PROVIDER="openai" # Optional, it's the default
# BIG_MODEL="gpt-4.1" # Optional, it's the default
# SMALL_MODEL="gpt-4.1-mini" # Optional, it's the default
```

**Example 2a: Prefer Google (using GEMINI_API_KEY)**
```dotenv
GEMINI_API_KEY="your-google-key"
OPENAI_API_KEY="your-openai-key" # Needed for fallback
PREFERRED_PROVIDER="google"
# BIG_MODEL="gemini-2.5-pro" # Optional, it's the default for Google pref
# SMALL_MODEL="gemini-2.5-flash" # Optional, it's the default for Google pref
<<<<<<< HEAD
=======
```

**Example 2b: Prefer Google (using Vertex AI with Application Default Credentials)**
```dotenv
OPENAI_API_KEY="your-openai-key" # Needed for fallback
PREFERRED_PROVIDER="google"
VERTEX_PROJECT="your-gcp-project-id"
VERTEX_LOCATION="us-central1"
USE_VERTEX_AUTH=true
# BIG_MODEL="gemini-2.5-pro" # Optional, it's the default for Google pref
# SMALL_MODEL="gemini-2.5-flash" # Optional, it's the default for Google pref
>>>>>>> 4c132477
```

**Example 3: Use Direct Anthropic ("Just an Anthropic Proxy" Mode)**
```dotenv
ANTHROPIC_API_KEY="sk-ant-..."
PREFERRED_PROVIDER="anthropic"
# BIG_MODEL and SMALL_MODEL are ignored in this mode
# haiku/sonnet requests are passed directly to Anthropic models
```

*Use case: This mode enables you to use the proxy infrastructure (for logging, middleware, request/response processing, etc.) while still using actual Anthropic models rather than being forced to remap to OpenAI or Gemini.*

**Example 4: Use Specific OpenAI Models**
```dotenv
OPENAI_API_KEY="your-openai-key"
GEMINI_API_KEY="your-google-key"
PREFERRED_PROVIDER="openai"
BIG_MODEL="gpt-4o" # Example specific model
SMALL_MODEL="gpt-4o-mini" # Example specific model
```

## How It Works 🧩

This proxy works by:

1. **Receiving requests** in Anthropic's API format 📥
2. **Translating** the requests to OpenAI format via LiteLLM 🔄
3. **Sending** the translated request to OpenAI 📤
4. **Converting** the response back to Anthropic format 🔄
5. **Returning** the formatted response to the client ✅

The proxy handles both streaming and non-streaming responses, maintaining compatibility with all Claude clients. 🌊

## Contributing 🤝

Contributions are welcome! Please feel free to submit a Pull Request. 🎁<|MERGE_RESOLUTION|>--- conflicted
+++ resolved
@@ -162,8 +162,6 @@
 PREFERRED_PROVIDER="google"
 # BIG_MODEL="gemini-2.5-pro" # Optional, it's the default for Google pref
 # SMALL_MODEL="gemini-2.5-flash" # Optional, it's the default for Google pref
-<<<<<<< HEAD
-=======
 ```
 
 **Example 2b: Prefer Google (using Vertex AI with Application Default Credentials)**
@@ -175,7 +173,6 @@
 USE_VERTEX_AUTH=true
 # BIG_MODEL="gemini-2.5-pro" # Optional, it's the default for Google pref
 # SMALL_MODEL="gemini-2.5-flash" # Optional, it's the default for Google pref
->>>>>>> 4c132477
 ```
 
 **Example 3: Use Direct Anthropic ("Just an Anthropic Proxy" Mode)**
